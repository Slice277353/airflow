--- conflicted
+++ resolved
@@ -32,14 +32,9 @@
 
 	// Camera setup
 	cam := camera.New(1)
-<<<<<<< HEAD
 	cam.SetPosition(0, 2, 3) // Closer to the model at (0, 1, 0)
 	// Fixed up vector to avoid degenerate view matrix
 	cam.LookAt(&math32.Vector3{X: 0, Y: 1, Z: 0}, &math32.Vector3{X: 0, Y: 0, Z: 1})
-=======
-	cam.SetPosition(0, 2, 2)
-	cam.LookAt(&math32.Vector3{X: 0, Y: 1, Z: 0}, &math32.Vector3{X: 0, Y: 1, Z: 0})
->>>>>>> b7875236
 	scene.Add(cam)
 	camera.NewOrbitControl(cam)
 
@@ -61,8 +56,7 @@
 
 	// Setup wind sources and UI
 	windSources := initializeWindSources(scene)
-	// Pass the camera to initializeUI
-	initializeUI(scene, windSources, ml, cam)
+	initializeUI(scene, windSources, ml)
 
 	// Initialize fluid simulation
 	initializeFluidSimulation(scene, windSources)
