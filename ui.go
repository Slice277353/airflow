--- conflicted
+++ resolved
@@ -3,6 +3,7 @@
 import (
 	"fmt"
 	"github.com/g3n/engine/app"
+	"github.com/g3n/engine/math32"
 	"github.com/g3n/engine/math32"
 	"log"
 	"strconv"
@@ -37,11 +38,8 @@
 	addWindBtn.SetSize(120, 40)
 	scene.Add(addWindBtn)
 
-<<<<<<< HEAD
 	waitingForWindPlacement := false
 
-=======
->>>>>>> b7875236
 	updateButtonLayout := func(w, h int) {
 		const minWidth, minHeight = 400, 200
 		if w < minWidth || h < minHeight {
@@ -59,6 +57,9 @@
 
 		emptyBtn.SetSize(btnWidth, btnHeight)
 		emptyBtn.SetPosition(btnX, btnY)
+
+		addWindBtn.SetSize(btnWidth, btnHeight)
+		addWindBtn.SetPosition(btnX, btnY+btnHeight+10)
 
 		addWindBtn.SetSize(btnWidth, btnHeight)
 		addWindBtn.SetPosition(btnX, btnY+btnHeight+10)
@@ -107,7 +108,6 @@
 	})
 
 	addWindBtn.Subscribe(gui.OnClick, func(name string, ev interface{}) {
-<<<<<<< HEAD
 		//defaultPos := *math32.NewVector3(0, 1, 0)
 		//windSources = addWindSource(windSources, scene, defaultPos)
 		//
@@ -197,22 +197,15 @@
 
 		// Spawn the wind source at the intersected point
 		addWindSource(windSources, scene, *intersectPoint)
-=======
-		defaultPos := *math32.NewVector3(0, 1, 0)
-		windSources = addWindSource(windSources, scene, defaultPos)
->>>>>>> b7875236
 
 		newIndex := len(windSources) - 1
 		windSpeedInput := createNumericInput((windSources)[newIndex].Speed, 100, 200+float32(newIndex*50), func(value float32) {
 			(windSources)[newIndex].Speed = value
 		})
 		scene.Add(windSpeedInput)
-<<<<<<< HEAD
 
 		log.Printf("Wind source added at position: %v", intersectPoint)
 		waitingForWindPlacement = false
-=======
->>>>>>> b7875236
 	})
 
 	// Use global mass and dragCoefficient from physics.go
