--- conflicted
+++ resolved
@@ -16,11 +16,7 @@
 	Radius    float32
 	Speed     float32
 	Direction math32.Vector3
-<<<<<<< HEAD
-	Node      *graphic.Mesh // 25.03
-=======
 	Node      *graphic.Mesh
->>>>>>> b7875236
 }
 
 type WindParticle struct {
@@ -39,10 +35,7 @@
 	}
 
 	for i := range windSources {
-<<<<<<< HEAD
-=======
-
->>>>>>> b7875236
+
 		sphereGeom := geometry.NewSphere(0.2, 16, 16)
 		sphereMat := material.NewStandard(math32.NewColor("Red"))
 		sphereMesh := graphic.NewMesh(sphereGeom, sphereMat)
@@ -55,27 +48,14 @@
 }
 
 func addWindSource(windSource []WindSource, scene *core.Node, position math32.Vector3) []WindSource {
-<<<<<<< HEAD
 	newWind := WindSource{
 		Position:  position,
 		Radius:    2.0,
 		Speed:     5.0,
-=======
-
-	newWind := WindSource{
-
-		Position: position,
-
-		Radius: 2.0,
-
-		Speed: 5.0,
-
->>>>>>> b7875236
 		Direction: *math32.NewVector3(1, 0, 0).Normalize(),
 	}
 
 	sphereGeom := geometry.NewSphere(0.2, 16, 16)
-<<<<<<< HEAD
 	sphereMat := material.NewStandard(math32.NewColor("Red"))
 	sphereMesh := graphic.NewMesh(sphereGeom, sphereMat)
 	sphereMesh.SetPositionVec(&newWind.Position)
@@ -83,21 +63,6 @@
 	scene.Add(sphereMesh)
 
 	return append(windSource, newWind)
-=======
-
-	sphereMat := material.NewStandard(math32.NewColor("Red"))
-
-	sphereMesh := graphic.NewMesh(sphereGeom, sphereMat)
-
-	sphereMesh.SetPositionVec(&newWind.Position)
-
-	newWind.Node = sphereMesh
-
-	scene.Add(sphereMesh)
-
-	return append(windSource, newWind)
-
->>>>>>> b7875236
 }
 
 func createWindParticle(position, direction math32.Vector3) *WindParticle {
